--- conflicted
+++ resolved
@@ -482,26 +482,18 @@
                         chunk_method=setup_fixture['chunk_method'], 
                         chunk_size=setup_fixture['chunk_size'], 
                         chunk_overlap=setup_fixture['chunk_overlap'], 
-<<<<<<< HEAD
                         llm=llm)
-=======
-                        llm=setup_fixture['llm']['Hugging Face'])
     
     page_ids = [_stable_hash_meta(page.metadata) for page in result['pages']['docs']]
     summary_ids = [_stable_hash_meta(summary.metadata) for summary in result['summaries']]
-
->>>>>>> 5831caba
+    
     assert result['rag'] == setup_fixture['rag_type']['Summary']
     assert result['pages']['doc_ids'] is not None
     assert result['pages']['docs'] is not None
     assert len(page_ids) == len(set(page_ids))
     assert result['summaries'] is not None
-<<<<<<< HEAD
+    assert len(summary_ids) == len(set(summary_ids))
     assert result['llm'] == llm
-=======
-    assert len(summary_ids) == len(set(summary_ids))
-    assert result['llm'] == setup_fixture['llm']['Hugging Face']
->>>>>>> 5831caba
 def test_chunk_id_lookup(setup_fixture):
     '''
     Test case for chunk_id_lookup function.
