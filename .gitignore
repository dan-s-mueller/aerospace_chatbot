# Environment variables, logs, junk files, don't commit these
*.env
.venv/
*.log
*.DS_Store
*__pycache__*
dist/
requirements.txt

# Secrets
key.pem

# Data
*.pdf
data/noupload/*.pdf
data/**/*.txt
data/**/*.jsonl
!data/AMS/*.pdf
!tests/*.pdf
*.pickle
*.parquet
profile_stats.txt

# Notebooks
notebooks/playground.ipynb
notebooks/output/*

# Databases
db/chromadb
db/.ragatouille/*
!db/.ragatouille/colbert/indexes/colbert-ir-colbertv2.0-ams-15merge-2000-2020/
db/local_file_store

# Tests
.pytest_cache/
!tests/*.pdf   # Small files, required to perform standard tests.
tests/chromadb
tests/local_file_store
tests/.ragatouille

# Sphinx documentation
docs/build/

<<<<<<< HEAD
# backups
=======
>>>>>>> 370a2bbd
_bak/<|MERGE_RESOLUTION|>--- conflicted
+++ resolved
@@ -41,8 +41,4 @@
 # Sphinx documentation
 docs/build/
 
-<<<<<<< HEAD
-# backups
-=======
->>>>>>> 370a2bbd
 _bak/