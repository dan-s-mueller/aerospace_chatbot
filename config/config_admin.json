--- conflicted
+++ resolved
@@ -16,7 +16,6 @@
     ],
     "embeddings": [
         {
-<<<<<<< HEAD
             "service": "OpenAI",
             "models": ["text-embedding-3-large",
                        "text-embedding-3-small"]
@@ -25,19 +24,6 @@
             "service": "Voyage",
             "models": ["voyage-3",
                        "voyage-3-lite"]
-=======
-            "name": "OpenAI",
-            "embedding_models": ["text-embedding-3-large",
-                                 "text-embedding-3-small"
-                                
-            ]
-        },
-        {
-            "name": "Voyage",
-            "embedding_models": ["voyage-large-2",
-                                 "voyage-2"
-            ]
->>>>>>> 2f2590a2
         },
         {
             "service": "Hugging Face",
@@ -47,7 +33,6 @@
     ],
     "llms": [
         {
-<<<<<<< HEAD
             "service": "OpenAI",
             "models": ["gpt-4o",
                        "gpt-4o-mini",
@@ -56,25 +41,11 @@
         {
             "service": "Anthropic",
             "models": ["claude-3-5-sonnet-latest"]
-=======
-            "name": "OpenAI",
-            "models": [
-                "gpt-4o",
-                "gpt-4o-mini",
-                "gpt-4"
-            ]
->>>>>>> 2f2590a2
         },
         {
             "service": "Hugging Face",
             "models": ["mistralai/Mistral-7B-Instruct-v0.2",
-<<<<<<< HEAD
                        "Dedicated Endpoint"]
-=======
-                       "meta-llama/Meta-Llama-3-8B-Instruct",
-                       "Dedicated Endpoint"
-            ]
->>>>>>> 2f2590a2
         },
         {
             "service": "LM Studio (local)"
